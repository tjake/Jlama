/*
 * Copyright 2024 T Jake Luciani
 *
 * The Jlama Project licenses this file to you under the Apache License,
 * version 2.0 (the "License"); you may not use this file except in compliance
 * with the License. You may obtain a copy of the License at:
 *
 * http://www.apache.org/licenses/LICENSE-2.0
 *
 * Unless required by applicable law or agreed to in writing, software
 * distributed under the License is distributed on an "AS IS" BASIS, WITHOUT
 * WARRANTIES OR CONDITIONS OF ANY KIND, either express or implied. See the
 * License for the specific language governing permissions and limitations
 * under the License.
 */
package com.github.tjake.jlama.cli.commands;

import com.github.tjake.jlama.cli.JlamaCli;
import java.io.File;
import java.io.IOException;
import java.net.URLEncoder;
import java.nio.file.Path;
import java.util.Arrays;
import java.util.Comparator;
import java.util.List;
import java.util.Objects;
import java.util.Optional;
import java.util.concurrent.TimeUnit;
import java.util.concurrent.atomic.AtomicReference;
import java.util.stream.Stream;

import com.github.tjake.jlama.model.ModelSupport;
import com.github.tjake.jlama.safetensors.SafeTensorSupport;
import com.github.tjake.jlama.util.ProgressReporter;
import com.google.common.util.concurrent.Uninterruptibles;
import me.tongfei.progressbar.ProgressBar;
import me.tongfei.progressbar.ProgressBarBuilder;
import me.tongfei.progressbar.ProgressBarStyle;
import picocli.CommandLine;

public class SimpleBaseCommand extends JlamaCli {
    static AtomicReference<ProgressBar> progressRef = new AtomicReference<>();

    @CommandLine.ArgGroup(exclusive = false, heading = "Download Options:%n")
    protected DownloadSection downloadSection = new DownloadSection();

    @CommandLine.Option(names = {
        "--model-cache" }, paramLabel = "ARG", description = "The local directory for all downloaded models (default: ${DEFAULT-VALUE})")
    protected File modelDirectory = new File(JlamaCli.DEFAULT_MODEL_DIRECTORY);

    @CommandLine.Parameters(index = "0", arity = "0", paramLabel = "<model name>", description = "The huggingface model owner/name pair")
    protected String modelName;

    static class DownloadSection {
        @CommandLine.Option(names = {
            "--auto-download" }, paramLabel = "ARG", description = "Download the model if missing (default: ${DEFAULT-VALUE})", defaultValue = "false")
        Boolean autoDownload = false;

        @CommandLine.Option(names = {
            "--branch" }, paramLabel = "ARG", description = "The model branch to download from (default: ${DEFAULT-VALUE})", defaultValue = "main")
        String branch = "main";

        @CommandLine.Option(names = { "--auth-token" }, paramLabel = "ARG", description = "HuggingFace auth token (for restricted models)")
        String authToken = null;

        @CommandLine.Option(names = {
            "--sequential-download" }, description = "Use sequential download instead of parallel when auto-downloading (default: parallel)")
        Boolean useSequential = false;
    }

    protected record ModelId(String owner, String name) {
        protected ModelId {
            if (owner == null || owner.isEmpty() || name == null || name.isEmpty()) {
                throw new IllegalArgumentException("ModelId owner and name cannot be null or empty");
            }
        }

        protected String fullName() {
            return owner + "/" + name;
        }
    }

    ModelId requireModelId() throws IllegalArgumentException {
        return tryResolveModelId().orElseGet(() -> {
            StringBuilder sb = new StringBuilder();
            sb.append("Invalid model name: ").append(modelName).append("\n");
            sb.append("Must be in the format owner/name or the index of a listed model\n");
            sb.append("Available models:\n");
            AtomicReference<Integer> idx = new AtomicReference<>(1);
            getExistingModels()
                .map(m -> idx.getAndSet(idx.get() + 1) + ": " + m.owner() + "/" + m.name())
                .forEach(line -> sb.append("  ").append(line).append("\n"));
            System.out.println(sb);
            System.exit(1);
            throw new IllegalArgumentException(sb.toString());
        });
    }

    Optional<ModelId> tryResolveModelId() {
        try {
            int modelIndex = Integer.parseInt(modelName);
            List<ModelId> models = getExistingModels().toList();
            if (modelIndex >= 1 && modelIndex <= models.size()) {
                return Optional.of(models.get(modelIndex - 1));
            } else {
                return Optional.empty();
            }
        } catch (IllegalArgumentException e) {
            // Not an integer, continue
        }
        String[] parts = modelName.split("/");
        if (parts.length != 2 || parts[0].isEmpty() || parts[1].isEmpty()) {
            return Optional.empty();
        }
        return Optional.of(new ModelId(parts[0], parts[1]));
    }

    static Optional<ProgressReporter> getProgressConsumer() {
        if (System.console() == null) return Optional.empty();

        return Optional.of((ProgressReporter) (filename, sizeDownloaded, totalSize) -> {
            if (progressRef.get() == null || !progressRef.get().getTaskName().equals(filename)) {
                ProgressBarBuilder builder = new ProgressBarBuilder().setTaskName(filename)
                    .setInitialMax(totalSize)
                    .setStyle(ProgressBarStyle.ASCII);

                if (totalSize > 1000000) {
                    builder.setUnit("MB", 1000000);
                } else if (totalSize > 1000) {
                    builder.setUnit("KB", 1000);
                } else {
                    builder.setUnit("B", 1);
                }

                progressRef.set(builder.build());
            }

            progressRef.get().stepTo(sizeDownloaded);
            Uninterruptibles.sleepUninterruptibly(150, TimeUnit.MILLISECONDS);
        });
    }

    static void downloadModel(
        String owner,
        String name,
        File modelDirectory,
        String branch,
        String authToken,
        boolean downloadWeights,
        boolean useSequential
    ) {
        try {
            SafeTensorSupport.maybeDownloadModel(
                modelDirectory.getAbsolutePath(),
                Optional.ofNullable(owner),
                name,
                downloadWeights,
                Optional.ofNullable(URLEncoder.encode(branch, "UTF-8")),
                Optional.ofNullable(authToken),
                getProgressConsumer(),
                useSequential
            );
        } catch (IOException e) {
            e.printStackTrace();
            System.exit(1);
        }
    }

<<<<<<< HEAD
    protected Path getModel(ModelId modelId, File modelDirectory, boolean autoDownload, String branch, String authToken) {
        return getModel(modelId, modelDirectory, autoDownload, branch, authToken, true);
=======
    static Path getModel(String modelName, File modelDirectory, boolean autoDownload, String branch, String authToken) {
        return getModel(modelName, modelDirectory, autoDownload, branch, authToken, true, false);
>>>>>>> c6386d34
    }

    protected Path getModel(
        ModelId modelId,
        File modelDirectory,
        boolean autoDownload,
        String branch,
        String authToken,
        boolean downloadWeights,
        boolean useSequential
    ) {

        Path modelPath = SafeTensorSupport.constructLocalModelPath(modelDirectory.getAbsolutePath(), modelId.owner,
            modelId.name);

        if (autoDownload) {
<<<<<<< HEAD
            downloadModel(modelId.owner, modelId.name, modelDirectory, branch, authToken, downloadWeights);
=======
            downloadModel(owner, name, modelDirectory, branch, authToken, downloadWeights, useSequential);
>>>>>>> c6386d34
        } else if (!modelPath.toFile().exists()) {
            System.err.println("Model not found: " + modelPath);
            System.err.println("Use --auto-download to download the model");
            System.exit(1);
        }

        return modelPath;
    }

    protected Stream<ModelId> getExistingModels() {
        if (!modelDirectory.exists()) {
            System.out.println("No models found in " + modelDirectory.getAbsolutePath());
            System.exit(0);
        }
        File[] files = modelDirectory.listFiles();
        if (files == null || files.length == 0) {
            return Stream.empty();
        }
        return Arrays.stream(files)
            .filter(File::isDirectory)
            .map(file -> file.getName().split("_"))
            .filter(parts -> parts.length == 2)
            .map(parts -> {
                File baseDir = new File(modelDirectory, parts[0] + "_" + parts[1]);
                File configFile = null;
                for (File f : Objects.requireNonNull(baseDir.listFiles())) {
                    if (f.getName().equals("config.json")) {
                        configFile = f;
                        break;
                    }
                }
                if (configFile != null) {
                    try {
                        ModelSupport.ModelType modelType = SafeTensorSupport.detectModel(configFile);
                        if (modelType != null) {
                            return new ModelId(parts[0], parts[1]);
                        }
                    } catch (IOException | IllegalArgumentException e) {
                        // ignore Unknown model type
                    }
                }
                return null;
            })
            .filter(Objects::nonNull)
            .distinct()
            .sorted(Comparator.comparing(ModelId::fullName));

    }
}<|MERGE_RESOLUTION|>--- conflicted
+++ resolved
@@ -45,7 +45,7 @@
     protected DownloadSection downloadSection = new DownloadSection();
 
     @CommandLine.Option(names = {
-        "--model-cache" }, paramLabel = "ARG", description = "The local directory for all downloaded models (default: ${DEFAULT-VALUE})")
+        "--model-cache" }, paramLabel = "ARG", description = "The local directory for downloaded models (default: ${DEFAULT-VALUE})")
     protected File modelDirectory = new File(JlamaCli.DEFAULT_MODEL_DIRECTORY);
 
     @CommandLine.Parameters(index = "0", arity = "0", paramLabel = "<model name>", description = "The huggingface model owner/name pair")
@@ -166,13 +166,8 @@
         }
     }
 
-<<<<<<< HEAD
     protected Path getModel(ModelId modelId, File modelDirectory, boolean autoDownload, String branch, String authToken) {
-        return getModel(modelId, modelDirectory, autoDownload, branch, authToken, true);
-=======
-    static Path getModel(String modelName, File modelDirectory, boolean autoDownload, String branch, String authToken) {
-        return getModel(modelName, modelDirectory, autoDownload, branch, authToken, true, false);
->>>>>>> c6386d34
+        return getModel(modelId, modelDirectory, autoDownload, branch, authToken, true, false);
     }
 
     protected Path getModel(
@@ -189,11 +184,7 @@
             modelId.name);
 
         if (autoDownload) {
-<<<<<<< HEAD
-            downloadModel(modelId.owner, modelId.name, modelDirectory, branch, authToken, downloadWeights);
-=======
-            downloadModel(owner, name, modelDirectory, branch, authToken, downloadWeights, useSequential);
->>>>>>> c6386d34
+            downloadModel(modelId.owner, modelId.name, modelDirectory, branch, authToken, downloadWeights, useSequential);
         } else if (!modelPath.toFile().exists()) {
             System.err.println("Model not found: " + modelPath);
             System.err.println("Use --auto-download to download the model");
