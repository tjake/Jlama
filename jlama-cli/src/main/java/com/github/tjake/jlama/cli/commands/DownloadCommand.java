--- conflicted
+++ resolved
@@ -25,14 +25,7 @@
 
     @Override
     public void run() {
-<<<<<<< HEAD
         ModelId modelId = requireModelId();
-        downloadModel(modelId.owner(), modelId.name(), modelDirectory, downloadSection.branch, downloadSection.authToken, true);
-=======
-        String owner = getOwner(modelName);
-        String name = getName(modelName);
-
-        SimpleBaseCommand.downloadModel(owner, name, modelDirectory, branch, authToken, true, useSequential);
->>>>>>> c6386d34
+        downloadModel(modelId.owner(), modelId.name(), modelDirectory, downloadSection.branch, downloadSection.authToken, true, useSequential);
     }
 }